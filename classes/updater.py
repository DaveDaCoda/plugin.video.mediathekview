# -*- coding: utf-8 -*-
# Copyright (c) 2017-2018, Leo Moll

# -- Imports ------------------------------------------------
import os, stat, urllib2, subprocess, ijson, datetime, time, zipfile
import xml.etree.ElementTree as etree

from operator import itemgetter
from classes.store import Store
from classes.exceptions import DatabaseCorrupted
from classes.exceptions import DatabaseLost

# -- Unpacker support ---------------------------------------
upd_can_bz2 = False
upd_can_gz  = False
# upd_can_zip = False

try:
	import bz2
	upd_can_bz2 = True
except ImportError:
	pass

try:
	import gzip
	upd_can_gz = True
except ImportError:
	pass

# try:
# import zipfile
# 	upd_can_zip = True
# except ImportError:
# 	pass

# -- Constants ----------------------------------------------
FILMLISTE_AKT_URL = 'https://res.mediathekview.de/akt.xml'
FILMLISTE_DIF_URL = 'https://res.mediathekview.de/diff.xml'

# -- Classes ------------------------------------------------
class MediathekViewUpdater( object ):
	def __init__( self, logger, notifier, settings, monitor = None ):
		self.logger		= logger
		self.notifier	= notifier
		self.settings	= settings
		self.monitor	= monitor
		self.db			= None
		self.use_xz     = self._find_xz()

	def Init( self ):
		if self.db is not None:
			self.Exit()
		self.db = Store( self.logger, self.notifier, self.settings )
		self.db.Init()

	def Exit( self ):
		if self.db is not None:
			self.db.Exit()
			del self.db
			self.db = None

	def IsEnabled( self ):
		return self.settings.updenabled

	def GetCurrentUpdateOperation( self ):
		if not self.IsEnabled() or self.db is None:
			# update disabled or not possible
			self.logger.info( 'update disabled or not possible' )
			return 0
		status = self.db.GetStatus()
		tsnow = int( time.time() )
		tsold = status['lastupdate']
		dtnow = datetime.datetime.fromtimestamp( tsnow ).date()
		dtold = datetime.datetime.fromtimestamp( tsold ).date()
		if status['status'] == 'UNINIT':
			# database not initialized
			self.logger.debug( 'database not initialized' )
			return 0
		elif status['status'] == "UPDATING" and tsnow - tsold > 86400:
			# process was probably killed during update
			self.logger.info( 'Stuck update pretending to run since epoch {} reset', tsold )
			self.db.UpdateStatus( 'ABORTED' )
			return 0
		elif status['status'] == "UPDATING":
			# already updating
			self.logger.debug( 'already updating' )
			return 0
		elif tsnow - tsold < self.settings.updinterval:
			# last update less than the configured update interval. do nothing
			self.logger.debug( 'last update less than the configured update interval. do nothing' )
			return 0
		elif dtnow != dtold:
			# last update was not today. do full update once a day
			self.logger.debug( 'last update was not today. do full update once a day' )
			return 1
		elif status['status'] == "ABORTED" and status['fullupdate'] == 1:
			# last full update was aborted - full update needed
			self.logger.debug( 'last full update was aborted - full update needed' )
			return 1
		else:
			# do differential update
			self.logger.debug( 'do differential update' )
			return 2

	def Update( self, full ):
		if self.db is None:
			return
		if self.db.SupportsUpdate():
			if self.GetNewestList( full ):
				self.Import( full )

	def Import( self, full ):
		( url, compfile, destfile, avgrecsize ) = self._get_update_info( full )
		if not _file_exists( destfile ):
			self.logger.error( 'File {} does not exists', destfile )
			return False
		# estimate number of records in update file
		records = int( _file_size( destfile ) / avgrecsize )
		if not self.db.ftInit():
			self.logger.warn( 'Failed to initialize update. Maybe a concurrency problem?' )
			return False
		try:
			self.logger.info( 'Starting import of approx. {} records from {}', records, destfile )
			file = open( destfile, 'r' )
			parser = ijson.parse( file )
			flsm = 0
			flts = 0
			( self.tot_chn, self.tot_shw, self.tot_mov ) = self._update_start( full )
			self.notifier.ShowUpdateProgress()
			for prefix, event, value in parser:
				if ( prefix, event ) == ( "X", "start_array" ):
					self._init_record()
				elif ( prefix, event ) == ( "X", "end_array" ):
					self._end_record( records )
					if self.count % 100 == 0 and self.monitor.abortRequested():
						# kodi is shutting down. Close all
						file.close()
						self._update_end( full, 'ABORTED' )
						self.notifier.CloseUpdateProgress()
						return True
				elif ( prefix, event ) == ( "X.item", "string" ):
					if value is not None:
#						self._add_value( value.strip().encode('utf-8') )
						self._add_value( value.strip() )
					else:
						self._add_value( "" )
				elif ( prefix, event ) == ( "Filmliste", "start_array" ):
					flsm += 1
				elif ( prefix, event ) == ( "Filmliste.item", "string" ):
					flsm += 1
					if flsm == 2 and value is not None:
						# this is the timestmap of this database update
						try:
							fldt = datetime.datetime.strptime( value.strip(), "%d.%m.%Y, %H:%M" )
							flts = int( time.mktime( fldt.timetuple() ) )
							self.db.UpdateStatus( filmupdate = flts )
							self.logger.info( 'Filmliste dated {}', value.strip() )
						except TypeError:
							# SEE: https://forum.kodi.tv/showthread.php?tid=112916&pid=1214507#pid1214507
							# Wonderful. His name is also Leopold
							try:
								flts = int( time.mktime( time.strptime( value.strip(), "%d.%m.%Y, %H:%M" ) ) )
								self.db.UpdateStatus( filmupdate = flts )
								self.logger.info( 'Filmliste dated {}', value.strip() )
							except Exception as err:
								# If the universe hates us...
								self.logger.debug( 'Could not determine date "{}" of filmliste: {}', value.strip(), err )
						except ValueError as err:
							pass

			file.close()
			self._update_end( full, 'IDLE' )
			self.logger.info( 'Import of {} finished', destfile )
			self.notifier.CloseUpdateProgress()
			return True
		except KeyboardInterrupt:
			file.close()
			self._update_end( full, 'ABORTED' )
			self.logger.info( 'Interrupted by user' )
			self.notifier.CloseUpdateProgress()
			return True
		except DatabaseCorrupted as err:
			self.logger.error( '{}', err )
			self.notifier.CloseUpdateProgress()
			file.close()
		except DatabaseLost as err:
			self.logger.error( '{}', err )
			self.notifier.CloseUpdateProgress()
			file.close()
		except IOError as err:
			self.logger.error( 'Error {} wile processing {}', err, destfile )
			try:
				self._update_end( full, 'ABORTED' )
				self.notifier.CloseUpdateProgress()
				file.close()
			except Exception as err:
				pass
			return False

	def GetNewestList( self, full ):
		( url, compfile, destfile, avgrecsize ) = self._get_update_info( full )
		if url is None:
			self.logger.error( 'No suitable archive extractor available for this system' )
			self.notifier.ShowMissingExtractorError()
			return False

		# get mirrorlist
		self.logger.info( 'Opening {}', url )
		try:
			data = urllib2.urlopen( url ).read()
		except urllib2.URLError as err:
			self.logger.error( 'Failure opening {}', url )
			self.notifier.ShowDownloadError( url, err )
			return False

		root = etree.fromstring ( data )
		urls = []
		for server in root.findall( 'Server' ):
			try:
				URL = server.find( 'URL' ).text
				Prio = server.find( 'Prio' ).text
				urls.append( ( self._get_update_url( URL ), Prio ) )
				self.logger.info( 'Found mirror {} (Priority {})', URL, Prio )
			except AttributeError:
				pass
		urls = sorted( urls, key = itemgetter( 1 ) )
		urls = [ url[0] for url in urls ]
		result = None

		# cleanup downloads
		self.logger.info( 'Cleaning up old downloads...' )
		self._file_remove( compfile )
		self._file_remove( destfile )

		# download filmliste
		self.notifier.ShowDownloadProgress()
		lasturl = ''
		for url in urls:
			try:
				lasturl = url
				self.logger.info( 'Trying to download {} from {}...', os.path.basename( compfile ), url )
				self.notifier.UpdateDownloadProgress( 0, url )
				result = _url_retrieve( url, filename = compfile, reporthook = self._reporthook )
				break
			except urllib2.URLError as err:
				self.logger.error( 'Failure downloading {}', url )
			except Exception as err:
				self.logger.error( 'Failure writng {}', url )
		if result is None:
			self.logger.info( 'No file downloaded' )
			self.notifier.CloseDownloadProgress()
			self.notifier.ShowDownloadError( lasturl, err )
			return False

		# decompress filmliste
		if self.use_xz is True:
			xzbin = self._find_xz()
			self.logger.info( 'Trying to decompress xz file...' )
			retval = subprocess.call( [ xzbin, '-d', compfile ] )
			self.logger.info( 'Return {}', retval )
		elif upd_can_bz2 is True:
			self.logger.info( 'Trying to decompress bz2 file...' )
			retval = _decompress_bz2( compfile, destfile )
			self.logger.info( 'Return {}', retval )
		elif upd_can_gz is True:
			self.logger.info( 'Trying to decompress gz file...' )
			retval = _decompress_gz( compfile, destfile )
			self.logger.info( 'Return {}', retval )
		else:
			self.logger.info( 'Trying to decompress zip file...' )
			retval = _decompress_zip( compfile, self.settings.datapath )
			self.logger.info( 'Return {}', retval )

		self.notifier.CloseDownloadProgress()
		return retval == 0 and _file_exists( destfile )

	def _get_update_info( self, full ):
		if self.use_xz is True:
			ext = 'xz'
		elif upd_can_bz2 is True:
			ext = 'bz2'
		elif upd_can_gz is True:
			ext = 'gz'
		else:
			ext = 'zip'

		if full:
			return (
				FILMLISTE_AKT_URL,
				os.path.join( self.settings.datapath, 'Filmliste-akt.' + ext ),
				os.path.join( self.settings.datapath, 'Filmliste-akt' ),
				600,
			)
		else:
			return (
				FILMLISTE_DIF_URL,
				os.path.join( self.settings.datapath, 'Filmliste-diff.' + ext ),
				os.path.join( self.settings.datapath, 'Filmliste-diff' ),
				700,
			)

	def _get_update_url( self, url ):
		if self.use_xz is True:
			return url
		elif upd_can_bz2 is True:
			return os.path.splitext( url )[0] + '.bz2'
		elif upd_can_gz is True:
			return os.path.splitext( url )[0] + '.gz'
		else:
			return os.path.splitext( url )[0] + '.zip'

	def _find_xz( self ):
		for xzbin in [ '/bin/xz', '/usr/bin/xz', '/usr/local/bin/xz' ]:
			if _file_exists( xzbin ):
				return xzbin
		if self.settings.updxzbin != '' and _file_exists( self.settings.updxzbin ):
			return self.settings.updxzbin
		return None

	def _file_remove( self, name ):
		if _file_exists( name ):
			try:
				os.remove( name )
				return True
			except OSError as err:
				self.logger.error( 'Failed to remove {}: error {}', name, err )
		return False

	def _reporthook( self, blockcount, blocksize, totalsize ):
		downloaded = blockcount * blocksize
		if totalsize > 0:
			percent = int( (downloaded * 100) / totalsize )
			self.notifier.UpdateDownloadProgress( percent )
		self.logger.debug( 'Downloading blockcount={}, blocksize={}, totalsize={}', blockcount, blocksize, totalsize )

	def _update_start( self, full ):
		self.logger.info( 'Initializing update...' )
		self.add_chn = 0
		self.add_shw = 0
		self.add_mov = 0
		self.add_chn = 0
		self.add_shw = 0
		self.add_mov = 0
		self.del_chn = 0
		self.del_shw = 0
		self.del_mov = 0
		self.index = 0
		self.count = 0
		self.film = {
			"channel": "",
			"show": "",
			"title": "",
			"aired": "1980-01-01 00:00:00",
			"duration": "00:00:00",
			"size": 0,
			"description": "",
			"website": "",
			"url_sub": "",
			"url_video": "",
			"url_video_sd": "",
			"url_video_hd": "",
			"airedepoch": 0,
			"geo": ""
		}
		return self.db.ftUpdateStart( full )

	def _update_end( self, full, status ):
		self.logger.info( 'Added: channels:%d, shows:%d, movies:%d ...' % ( self.add_chn, self.add_shw, self.add_mov ) )
		( self.del_chn, self.del_shw, self.del_mov, self.tot_chn, self.tot_shw, self.tot_mov ) = self.db.ftUpdateEnd( full and status == 'IDLE' )
		self.logger.info( 'Deleted: channels:%d, shows:%d, movies:%d' % ( self.del_chn, self.del_shw, self.del_mov ) )
		self.logger.info( 'Total: channels:%d, shows:%d, movies:%d' % ( self.tot_chn, self.tot_shw, self.tot_mov ) )
		self.db.UpdateStatus(
			status,
			int( time.time() ) if status != 'ABORTED' else None,
			None,
			1 if full else 0,
			self.add_chn, self.add_shw, self.add_mov,
			self.del_chn, self.del_shw, self.del_mov,
			self.tot_chn, self.tot_shw, self.tot_mov
		)

	def _init_record( self ):
		self.index = 0
		self.film["title"] = ""
		self.film["aired"] = "1980-01-01 00:00:00"
		self.film["duration"] = "00:00:00"
		self.film["size"] = 0
		self.film["description"] = ""
		self.film["website"] = ""
		self.film["url_sub"] = ""
		self.film["url_video"] = ""
		self.film["url_video_sd"] = ""
		self.film["url_video_hd"] = ""
		self.film["airedepoch"] = 0
		self.film["geo"] = ""

	def _end_record( self, records ):
		if self.count % 1000 == 0:
			percent = int( self.count * 100 / records )
			self.logger.info( 'In progress (%d%%): channels:%d, shows:%d, movies:%d ...' % ( percent, self.add_chn, self.add_shw, self.add_mov ) )
			self.notifier.UpdateUpdateProgress( percent if percent <= 100 else 100, self.count, self.add_chn, self.add_shw, self.add_mov )
			self.db.UpdateStatus(
				add_chn = self.add_chn,
				add_shw = self.add_shw,
				add_mov = self.add_mov,
				tot_chn = self.tot_chn + self.add_chn,
				tot_shw = self.tot_shw + self.add_shw,
				tot_mov = self.tot_mov + self.add_mov
			)
			self.count = self.count + 1
			( filmid, cnt_chn, cnt_shw, cnt_mov ) = self.db.ftInsertFilm( self.film, True )
		else:
			self.count = self.count + 1
			( filmid, cnt_chn, cnt_shw, cnt_mov ) = self.db.ftInsertFilm( self.film, False )
		self.add_chn += cnt_chn
		self.add_shw += cnt_shw
		self.add_mov += cnt_mov

	def _add_value( self, val ):
		if self.index == 0:
			if val != "":
				self.film["channel"] = val
		elif self.index == 1:
			if val != "":
				self.film["show"] = val[:255]
		elif self.index == 2:
			self.film["title"] = val[:255]
		elif self.index == 3:
			if len(val) == 10:
				self.film["aired"] = val[6:] + '-' + val[3:5] + '-' + val[:2]
		elif self.index == 4:
			if ( self.film["aired"] != "1980-01-01 00:00:00" ) and ( len(val) == 8 ):
				self.film["aired"] = self.film["aired"] + " " + val
		elif self.index == 5:
			if len(val) == 8:
				self.film["duration"] = val
		elif self.index == 6:
			if val != "":
				self.film["size"] = int(val)
		elif self.index == 7:
			self.film["description"] = val
		elif self.index == 8:
			self.film["url_video"] = val
		elif self.index == 9:
			self.film["website"] = val
		elif self.index == 10:
			self.film["url_sub"] = val
		elif self.index == 12:
			self.film["url_video_sd"] = self._make_url(val)
		elif self.index == 14:
			self.film["url_video_hd"] = self._make_url(val)
		elif self.index == 16:
			if val != "":
				self.film["airedepoch"] = int(val)
		elif self.index == 18:
			self.film["geo"] = val
		self.index = self.index + 1

	def _make_url( self, val ):
		x = val.split( '|' )
		if len( x ) == 2:
			cnt = int( x[0] )
			return self.film["url_video"][:cnt] + x[1]
		else:
			return val

<<<<<<< HEAD
# helper functions
def _url_retrieve( url, filename, reporthook, chunk_size = 8192 ):
	f = open( filename, 'wb' )
	u = urllib2.urlopen( url )

	total_size = int( u.info().getheader( 'Content-Length' ).strip() ) if u.info() and u.info().getheader( 'Content-Length' ) else 0
	total_chunks = 0

	while True:
		reporthook( total_chunks, chunk_size, total_size )
		chunk = u.read( chunk_size )
		if not chunk:
			break
		f.write( chunk )
		total_chunks += 1
	f.close()
	return ( filename, [], )

def _decompress_bz2( sourcefile, destfile ):
	blocksize = 8192
	try:
		with open( destfile, 'wb' ) as df, open( sourcefile, 'rb' ) as sf:
			decompressor = bz2.BZ2Decompressor()
			for data in iter( lambda : sf.read( blocksize ), b'' ):
				df.write( decompressor.decompress( data ) )
	except Exception as err:
		self.logger.error( 'bz2 decompression failed: {}'.format( err ) )
		return -1
	return 0

def _decompress_gz( sourcefile, destfile ):
	blocksize = 8192
	try:
		with open( destfile, 'wb' ) as df, gzip.open( sourcefile ) as sf:
			for data in iter( lambda : sf.read( blocksize ), b'' ):
				df.write( data )
	except Exception as err:
		self.logger.error( 'gz decompression failed: {}'.format( err ) )
		return -1
	return 0

def _decompress_zip( sourcefile, dest_dir ):
	try:
		zipper = zipfile.ZipFile( sourcefile, 'r' )
		zipper.extractall( dest_dir )
		zipper.close()
	except Exception as err:
		self.logger.error( 'zip decompression failed: {}'.format( err ) )
		return -1
	return 0
=======

# -- Functions ----------------------------------------------

def _file_exists( name ):
	try:
		s = os.stat( name )
		return stat.S_ISREG( s.st_mode )
	except OSError as err:
		return False

def _file_size( name ):
	try:
		s = os.stat( name )
		return s.st_size
	except OSError as err:
		return 0
>>>>>>> 54737c04
<|MERGE_RESOLUTION|>--- conflicted
+++ resolved
@@ -464,8 +464,23 @@
 		else:
 			return val
 
-<<<<<<< HEAD
-# helper functions
+
+# -- Functions ----------------------------------------------
+
+def _file_exists( name ):
+	try:
+		s = os.stat( name )
+		return stat.S_ISREG( s.st_mode )
+	except OSError as err:
+		return False
+
+def _file_size( name ):
+	try:
+		s = os.stat( name )
+		return s.st_size
+	except OSError as err:
+		return 0
+
 def _url_retrieve( url, filename, reporthook, chunk_size = 8192 ):
 	f = open( filename, 'wb' )
 	u = urllib2.urlopen( url )
@@ -514,22 +529,4 @@
 	except Exception as err:
 		self.logger.error( 'zip decompression failed: {}'.format( err ) )
 		return -1
-	return 0
-=======
-
-# -- Functions ----------------------------------------------
-
-def _file_exists( name ):
-	try:
-		s = os.stat( name )
-		return stat.S_ISREG( s.st_mode )
-	except OSError as err:
-		return False
-
-def _file_size( name ):
-	try:
-		s = os.stat( name )
-		return s.st_size
-	except OSError as err:
-		return 0
->>>>>>> 54737c04
+	return 0