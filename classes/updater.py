--- conflicted
+++ resolved
@@ -2,11 +2,7 @@
 # Copyright (c) 2017-2018, Leo Moll
 
 # -- Imports ------------------------------------------------
-<<<<<<< HEAD
-import os, stat, urllib, urllib2, subprocess, ijson, datetime, time, zipfile
-=======
-import os, stat, urllib2, subprocess, ijson, datetime, time
->>>>>>> 6167291c
+import os, stat, urllib2, subprocess, ijson, datetime, time, zipfile
 import xml.etree.ElementTree as etree
 
 from operator import itemgetter
@@ -24,7 +20,6 @@
 except ImportError:
 	pass
 
-# Rokoko:
 # try:
 # import zipfile
 # 	upd_can_zip = True
@@ -251,35 +246,30 @@
 			return False
 
 		# decompress filmliste
-		if self.use_xz:
+		if self.use_xz is True:
 			xzbin = self._find_xz()
 			self.logger.info( 'Trying to decompress xz file...' )
 			retval = subprocess.call( [ xzbin, '-d', compfile ] )
 			self.logger.info( 'Return {}', retval )
-		elif upd_can_bz2:
+		elif upd_can_bz2 is True:
 			self.logger.info( 'Trying to decompress bz2 file...' )
 			retval = _decompress_bz2( compfile, destfile )
 			self.logger.info( 'Return {}', retval )
-		elif:
+		else:
 			self.logger.info( 'Trying to decompress zip file...' )
-			retval = _decompress_zip( compfile, destfile )
+			retval = _decompress_zip( compfile, self.settings.datapath )
 			self.logger.info( 'Return {}', retval )
-		else:
-			# should never reach
-			pass
 
 		self.notifier.CloseDownloadProgress()
 		return retval == 0 and self._file_exists( destfile )
 
 	def _get_update_info( self, full ):
-		if self.use_xz:
+		if self.use_xz is True:
 			ext = 'xz'
-		elif upd_can_bz2:
+		elif upd_can_bz2 is True:
 			ext = 'bz2'
 		else:
 			ext = 'zip'
-		else:
-			return ( None, None, None, 0, )
 
 		if full:
 			return (
@@ -297,9 +287,9 @@
 			)
 
 	def _get_update_url( self, url ):
-		if self.use_xz:
+		if self.use_xz is True:
 			return url
-		elif upd_can_bz2:
+		elif upd_can_bz2 is True:
 			return os.path.splitext( url )[0] + '.bz2'
 		else:
 			return os.path.splitext( url )[0] + '.zip'
@@ -504,10 +494,16 @@
 			for data in iter( lambda : sf.read( blocksize ), b'' ):
 				df.write( decompressor.decompress( data ) )
 	except Exception as err:
-		self.logger.error( 'bz2 decompression failed: {}', err )
+		self.logger.error( 'bz2 decompression failed: {}'.format(err) )
 		return -1
 	return 0
 
-def _decompress_zip( sourcefile, destfile ):
-	# DSC: Please implement...
-	return -1
+def _decompress_zip( sourcefile, dest_dir ):
+	try:
+		zipper = zipfile.ZipFile(sourcefile, 'r')
+		zipper.extractall(dest_dir)
+		zipper.close()
+	except:
+		self.logger.error( 'zip decompression failed: {}'.format(err) )
+		return -1
+	return 0
