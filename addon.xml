--- conflicted
+++ resolved
@@ -23,39 +23,30 @@
 		<description lang="de_DE">Ermöglicht den Zugriff auf fast alle deutschen Mediatheken der öffentlich Rechtlichen basierend auf der Datenbank von MediathekView.de</description>
 		<description lang="en_GB">Gives access to most video-platforms from German public service broadcasters using the database of MediathekView.de</description>
 		<description lang="it_IT">Fornisce l'accesso a gran parte delle piattaforme video operate dalle emittenti pubbliche tedesche usando la banca dati di MediathekView.de</description>
-<<<<<<< HEAD
-		<news>v0.6.3 (2019-XX-XX):
-- [fix] Fixed unrecoverable crash on broken SQLite database
+		<news>v.0.6.3 (alfa):
+[fix]
+- #143 ijson issue on FireTvStick
+- #136 MySql caching_sha2_password issue
+- #135 HTTPMessage Header issue
+- #134 ijson issue
+- #124 Corrupt database
+- #166 Sorttitle missing in shows and channel list
+- Fixed heading on DB-Status-Dialog
+[new]
+- #140 / #131 Datenbank check interval
+- #71 Default Sort
+- #95 Sort by time, date
+- #147 Show error message for 8 sec
+[others]
+- Update 3rd party code for Py3 (subtitles SRT-Files)
+- Update cache for sqlListe for invalidate after DB update
+- RBTV logo add
+- Python 3 compat
+- Kodi loglevel change (notice to info)
 v.0.6.2 (2019-03-10):
 - [fix] Implemented Workaround for broken gzip module support in Kodi 18 running on Android
 - [fix] Fixed crash in mvupdate tool when invoked with MySQL support
 - [new] Improved compatibility with future Kodi versions with Python 3 support
-=======
-		<news>v.0.6.3 (alfa):
--Bugfix
-#143 ijson issue on FireTvStick
-#136 MySql caching_sha2_password issue
-#135 HTTPMessage Header issue
-#134 ijson issue
-#124 Corrupt database
-#166 Sorttitle missing in shows and channel list
-Fixed heading on DB-Status-Dialog
--Feature
-#140 / #131 Datenbank check interval
-#71 Default Sort
-#95 Sort by time, date
-#147 Show error message for 8 sec
--Others
-Update 3rd party code for Py3 (subtitles SRT-Files)
-Update cache for sqlListe for invalidate after DB update
-RBTV logo add
-Python 3 compat
-Kodi loglevel change (notice to info)
-v.0.6.2 (2019-03-10):
-- Bugfix: Entpacken von GZ-Archiven auf FireTV 4K und ähnliche Geräte funktioniert nun wieder
-- Bugfix: mvupdate funktioniert nun wieder
-- Compliance: Code Kompatibilität für zukünftige Kodi Versionen mit Python 3
->>>>>>> 90df546a
 v.0.6.1 (2019-03-08):
 - [fix] Fixed module exception due to case error
 v0.6.0 (2019-03-01):
