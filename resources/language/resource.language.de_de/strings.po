--- conflicted
+++ resolved
@@ -62,7 +62,10 @@
 msgid "Recent calculated by"
 msgstr "Neuigkeit berechnet ab"
 
-<<<<<<< HEAD
+msgctxt "#30118"
+msgid "Up-to-Date check interval [sec]"
+msgstr "Nach Updates suchen alle [sec]"
+
 msgctxt "#30119"
 msgid "Default Sort Method for film list"
 msgstr "Standard Sortierung der Filmliste"
@@ -86,11 +89,6 @@
 msgctxt "#30124"
 msgid "Sort by duration"
 msgstr "Dauer"
-=======
-msgctxt "#30118"
-msgid "Up-to-Date check interval [sec]"
-msgstr "Nach Updates suchen alle [sec]"
->>>>>>> f8b22ebe
 
 msgctxt "#30171"
 msgid "Aired Date"
