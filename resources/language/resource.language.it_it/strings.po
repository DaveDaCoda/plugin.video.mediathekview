# Kodi Media Center language file
# Addon Name: MediathekView
# Addon id: plugin.video.mediathekview
# Addon Provider: leo.moll@yeasoft.com
msgid ""
msgstr ""
"Project-Id-Version: Kodi Addons\n"
"Report-Msgid-Bugs-To: leo.moll@yeasoft.com\n"
"POT-Creation-Date: YEAR-MO-DA HO:MI+ZONE\n"
"PO-Revision-Date: YEAR-MO-DA HO:MI+ZONE\n"
"Last-Translator: Alex\n"
"Language-Team: Italian (http://www.transifex.com/projects/p/xbmc-addons/language/it/)\n"
"MIME-Version: 1.0\n"
"Content-Type: text/plain; charset=UTF-8\n"
"Content-Transfer-Encoding: 8bit\n"
"Language: en\n"
"Plural-Forms: nplurals=2; plural=(n != 1);\n"

# Settings categories
msgctxt "#30001"
msgid "General"
msgstr "Visualizzazione"

msgctxt "#30002"
msgid "Database"
msgstr "Banca Dati"

msgctxt "#30003"
msgid "Downloads"
msgstr "Scaricamento"

# Settings Page 1
msgctxt "#30110"
msgid "Prefer HD streams"
msgstr "Preferisci alta definizione"

msgctxt "#30111"
msgid "Autoplay Subtitles"
msgstr "Riproduci sempre con sottotitoli"

msgctxt "#30112"
msgid "No future videos (usually trailers)"
msgstr "Non mostrare video futuri (usualmente trailer)"

msgctxt "#30113"
msgid "Minimum duration in minutes"
msgstr "Durata minima in minuti"

msgctxt "#30114"
msgid "Group shows of different channel"
msgstr "Raggruppa trasmissioni su canali diversi"

msgctxt "#30115"
msgid "Limit search results"
msgstr "Limita risultati ricerche"

msgctxt "#30116"
msgid "Max age of recents"
msgstr "Età massima delle novità in giorni"

msgctxt "#30117"
msgid "Recent calculated by"
msgstr "Novità calcolate con"

<<<<<<< HEAD
msgctxt "#30119"
msgid "Default Sort Method for film list"
msgstr "Ordinamento predefinito per l'elenco dei film"

msgctxt "#30120"
msgid "Sort by title"
msgstr "Ordina per titolo"

msgctxt "#30121"
msgid "Sort by date"
msgstr "Ordinare per data"

msgctxt "#30122"
msgid "Sort by added"
msgstr "Entrata"

msgctxt "#30123"
msgid "Sort by size"
msgstr "Ordina per dimensione"

msgctxt "#30124"
msgid "Sort by duration"
msgstr "Ordina per durata"
=======
msgctxt "#30118"
msgid "Up-to-Date check interval [sec]"
msgstr "intervallo di controllo [sec]"
>>>>>>> f8b22ebe

msgctxt "#30171"
msgid "Aired Date"
msgstr "Data di Trasmissione"

msgctxt "#30172"
msgid "Added to Database"
msgstr "Entrata nel database"

# Settings Page 2
msgctxt "#30210"
msgid "Database type"
msgstr "Tipo banca dati"

msgctxt "#30211"
msgid "Database hostname"
msgstr "Hostname banca dati"

msgctxt "#30212"
msgid "Database port"
msgstr "Numero port banca dati"

msgctxt "#30213"
msgid "Database username"
msgstr "Nome utente"

msgctxt "#30213"
msgid "Database password"
msgstr "Password"

msgctxt "#30214"
msgid "Database name"
msgstr "Nome Database"

msgctxt "#30221"
msgid "Internal (sqlite)"
msgstr "Interna (sqlite)"

msgctxt "#30222"
msgid "External (mysql)"
msgstr "Esterna (mysql)"

msgctxt "#30231"
msgid "Database Update Mode"
msgstr "Metodo di attualizzazione Database"

msgctxt "#30232"
msgid "Update interval in hours"
msgstr "Intervallo di attualizzazione in ore"

msgctxt "#30233"
msgid "Fast Native Updates"
msgstr "Attualizzazione veloce"

msgctxt "#30234"
msgid "Query Caching"
msgstr "Memoria ultime liste"

msgctxt "#30241"
msgid "Disabled"
msgstr "Disattivato"

msgctxt "#30242"
msgid "Manual"
msgstr "Manuale"

msgctxt "#30243"
msgid "On Start"
msgstr "Solo all'avvio"

msgctxt "#30244"
msgid "Automatic"
msgstr "Automatico"

msgctxt "#30245"
msgid "Continously"
msgstr "Di continuo"

# Settings Page 3
msgctxt "#30310"
msgid "Series download directory"
msgstr "Cartella di download telefilm"

msgctxt "#30311"
msgid "Movie download directory"
msgstr "Cartella di download film"

msgctxt "#30312"
msgid "Download movies in separate folders"
msgstr "Scarica film in cartelle separate"

msgctxt "#30313"
msgid "Include show name in movie name"
msgstr "Includi mome trasmissione in nome film"

msgctxt "#30314"
msgid "Review filename before download"
msgstr "Verficare il nome del file da scaricare"

msgctxt "#30315"
msgid "Download Subtitles"
msgstr "Scarica sottotitoli"

msgctxt "#30316"
msgid "Generate Metadata"
msgstr "Genera metadati"

msgctxt "#30340"
msgid "No NFO File"
msgstr "No"

msgctxt "#30341"
msgid "Basic NFO File"
msgstr "File NFO semplice"

msgctxt "#30342"
msgid "Enriched NFO File"
msgstr "File NFO arricchito"

# Main Menu
msgctxt "#30901"
msgid "Search in Title"
msgstr "Ricerca nel Titolo"

msgctxt "#30902"
msgid "Search in Title and Description"
msgstr "Ricerca nel Titolo e nella Descrizione"

msgctxt "#30903"
msgid "Livestreams"
msgstr "Livestreams"

msgctxt "#30904"
msgid "Recently Added"
msgstr "Novità"

msgctxt "#30905"
msgid "Recently Added by Channel"
msgstr "Novità secondo emittenti"

msgctxt "#30906"
msgid "Browse by Show in all Channels"
msgstr "Tutte le trasmissioni"

msgctxt "#30907"
msgid "Browse Shows by Channel"
msgstr "Trasmissioni secondo emittenti"

msgctxt "#30908"
msgid "Database Information"
msgstr "Informazioni Database"

msgctxt "#30909"
msgid "Update Database"
msgstr "Attualizzazione del Database"

# Film Context Menu
msgctxt "#30921"
msgid "Play with Subtitles"
msgstr "Riproduci con sottotitoli"

msgctxt "#30922"
msgid "Download as Movie"
msgstr "Scarica come film"

msgctxt "#30923"
msgid "Download as HD Movie"
msgstr "Scarica come film HD"

msgctxt "#30924"
msgid "Download as TV episode"
msgstr "Scarica come episodio"

msgctxt "#30925"
msgid "Download as HD TV episode"
msgstr "Scarica come episodio HD"

# Search Context Menu
msgctxt "#30931"
msgid "New Search..."
msgstr "Nuova ricerca..."

msgctxt "#30932"
msgid "Remove Search"
msgstr "Elimina ricerca"

# Database status
msgctxt "#30941"
msgid "Not Initialized"
msgstr "Non inizializzato"

msgctxt "#30942"
msgid "No Status Available"
msgstr "Stato non disponibile"

msgctxt "#30943"
msgid "Idle"
msgstr "Disponibile"

msgctxt "#30944"
msgid "Updating..."
msgstr "Attualizzazione in corso..."

msgctxt "#30945"
msgid "Last Update Aborted"
msgstr "Ultima attualizzazione interrotta"

# Other Strings
msgctxt "#30951"
msgid "Mediathek Database Error"
msgstr "Errore Database Mediathek"

msgctxt "#30952"
msgid "Download Error"
msgstr "Errore di Scaricamento"

msgctxt "#30953"
msgid "Error while downloading {}: {}"
msgstr "Errore scaricando {0}: {1}"

msgctxt "#30954"
msgid "Required decompression program 'xz' not found on your system"
msgstr "Il decompressore 'xz' manca sul sistema"

msgctxt "#30955"
msgid "Download Database Update"
msgstr "Attualizzazione viene scaricata"

msgctxt "#30956"
msgid "Mediathek Database Update"
msgstr "Mediathek in attualizzazione"

msgctxt "#30957"
msgid "Mediathek (%d): channels:%d, shows:%d, movies:%d ..."
msgstr "Mediathek (%d): canali:%d, programmi:%d, film:%d ..."

msgctxt "#30958"
msgid "Please set a download folder in the settings"
msgstr "Selezionare una directory di download nelle impostazioni"

msgctxt "#30959"
msgid "Download directory could not be created: {}"
msgstr "Non è stato possibile creare la directory di download: {}"

msgctxt "#30960"
msgid "Download Successful"
msgstr "Download Completato"

msgctxt "#30961"
msgid "Welcome to MediathekView"
msgstr "Benvenuti"

msgctxt "#30962"
msgid "This Kodi addon allows access to most video-platforms from German public service "
"broadcasters using the database provided by the popular project of MediathekView.\n\n"
"Without the endless effort of the MediathekView contributors, addons like this would not "
"exist.\n\n"
"Please consider donating to this awesome project! Visit MediathekView at https://mediathekview.de/"
msgstr "Questo addon di Kodi permette l'accesso a gran parte delle piattaforme video operate dalle "
"emittenti pubbliche tedesche usando la banca dati del grandioso progetto MediathekView.\n\n"
"Senza l'assiduo impegno del team di MediathekView un addon come questo non sarebba mai "
"stato fattibile.\n\n"
"Per aiutare i programmatori ad offrire continui aggiornamente al database, è possibile "
"donare un piccolo contributo sulla pagina del progetto https://mediathekview.de/"

msgctxt "#30963"
msgid "Update Database"
msgstr "Attualizzazione Database"

msgctxt "#30964"
msgid "The database will be updated in the next few minutes..."
msgstr "Il database sarà attualizzato fra pochi minuti..."

msgctxt "#30965"
msgid "Database Status: %s"
msgstr "Stato del Database: %s"

msgctxt "#30966"
msgid "This database was never updated"
msgstr "Questo database non è stato mai attualizzato"

msgctxt "#30967"
msgid "%s in progress...\nDatabase: %s\nAdditions: %d channels, %d shows, %d movies"
msgstr "%s in corso...\nAggiornamento del %s\nAggiunzioni: %d canali, %d programmi, %d film"

msgctxt "#30968"
msgid "%s in progress...\nAdditions: %d channels, %d shows, %d movies"
msgstr "%s in corso...\nAggiunzioni: %d canali, %d programmi, %d film"

msgctxt "#30969"
msgid "Last %s: %s\nDatabase: %s\nAdditions: %d channels, %d shows, %d movies\nDeletions: %d channels, %d shows, %d movies"
msgstr "Ultimo %s: %s\nAggiornamento del %s\nAggiunzioni: %d canali, %d programmi, %d film\nCancellazioni: %d canali, %d programmi, %d film"

msgctxt "#30970"
msgid "Last %s: %s\nAdditions: %d channels, %d shows, %d movies\nDeletions: %d channels, %d shows, %d movies"
msgstr "Ultimo %s: %s\nAggiunzioni: %d canali, %d programmi, %d film\nCancellazioni: %d canali, %d programmi, %d film"

msgctxt "#30971"
msgid "Total: %d channels, %d shows, %d movies"
msgstr "Somme: %d canali, %d programmi, %d film"

msgctxt "#30972"
msgid "Full Update"
msgstr "Aggiornamento Completo"

msgctxt "#30973"
msgid "Differential Update"
msgstr "Aggiornamento Differenziale"

msgctxt "#30974"
msgid "Downloading Video"
msgstr "Scaricamento video"

msgctxt "#30975"
msgid "Error while downloading {}: {}"
msgstr "Errore durante lo scaricamento di {}: {}"

msgctxt "#30976"
msgid "Video {} has been downloaded"
msgstr "Il video {} è stato scaricato"

msgctxt "#30977"
msgid "Video Already Exists"
msgstr "Il video è già esistente"

msgctxt "#30978"
msgid "Downloading Subtitles"
msgstr "Scaricamento sottotitoli"

msgctxt "#30979"
msgid "Download path does not exist"
msgstr "Directory di scaricamento non esiste"

msgctxt "#30980"
msgid "Results Limited"
msgstr "Risultati limitati"

msgctxt "#30981"
msgid "Only the first {} results are shown."
msgstr "Vengono mostrati solo i primi {} risultati."

msgctxt "#30982"
msgid "Database Outdated"
msgstr "Database obsoleto"

msgctxt "#30983"
msgid "Last {}: {}"
msgstr "Ultima {}: {}"

msgctxt "#30984"
msgid "Database Schema Upgrade"
msgstr "Aggiornamento Schema DB"

msgctxt "#30985"
msgid "Please wait while the system upgrades the database schema."
msgstr "Prego attendere mentre lo schema del database viene aggiornato."

msgctxt "#30986"
msgid "Please Review Your Download Name"
msgstr "Prego controllare il nome del file"

msgctxt "#30987"
msgid "File already exists! Please change the filename"
msgstr "File esistente! Si prega di cambiare il nome file"

msgctxt "#30988"
msgid "Play Error"
msgstr "Errore di Riproduzione"

msgctxt "#30989"
msgid "Cannot retrieve Movie Information"
msgstr "Non è stato possibile trovare il film"

msgctxt "#30990"
msgid "Airdate: [COLOR chartreuse]{0:s}[/COLOR][CR][CR]"
msgstr "In onda: [COLOR chartreuse]{0:s}[/COLOR][CR][CR]"<|MERGE_RESOLUTION|>--- conflicted
+++ resolved
@@ -62,7 +62,10 @@
 msgid "Recent calculated by"
 msgstr "Novità calcolate con"
 
-<<<<<<< HEAD
+msgctxt "#30118"
+msgid "Up-to-Date check interval [sec]"
+msgstr "intervallo di controllo [sec]"
+
 msgctxt "#30119"
 msgid "Default Sort Method for film list"
 msgstr "Ordinamento predefinito per l'elenco dei film"
@@ -86,11 +89,6 @@
 msgctxt "#30124"
 msgid "Sort by duration"
 msgstr "Ordina per durata"
-=======
-msgctxt "#30118"
-msgid "Up-to-Date check interval [sec]"
-msgstr "intervallo di controllo [sec]"
->>>>>>> f8b22ebe
 
 msgctxt "#30171"
 msgid "Aired Date"
