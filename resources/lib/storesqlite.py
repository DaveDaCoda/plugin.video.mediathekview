--- conflicted
+++ resolved
@@ -100,22 +100,17 @@
             else:
                 self.conn = sqlite3.connect(self.dbfile, timeout=60)
                 self._handle_database_initialization()
-            self._handle_database_configuration()
-            return True
         else:
             try:
                 if self._handle_update_substitution():
                     self._handle_not_update_to_date_dbfile()
                 self.conn = sqlite3.connect(self.dbfile, timeout=60)
-                self._handle_database_configuration()
-                return True
             except sqlite3.DatabaseError as err:
                 self.logger.error(
                     'Error while opening database: {}. trying to fully reset the Database...', err)
                 return self.init(reset=True, convert=convert)
-<<<<<<< HEAD
-=======
         try:
+
             # 3x speed-up, check mode 'WAL'
             self.conn.execute('pragma journal_mode=off')
             # check if DB is ready or broken
@@ -141,7 +136,6 @@
         self.conn.create_function('UNIX_TIMESTAMP', 0, get_unix_timestamp)
         self.conn.create_aggregate('GROUP_CONCAT', 1, GroupConcatClass)
         return True
->>>>>>> 90df546a
 
     def exit(self):
         """ Shutdown of the database system """
@@ -1145,14 +1139,6 @@
             return mvutils.file_rename(updfile, sqlfile)
         return False
 
-    def _handle_database_configuration(self):
-        # 3x speed-up, check mode 'WAL'
-        self.conn.execute('pragma journal_mode=off')
-        # that is a bit dangerous :-) but faaaast
-        self.conn.execute('pragma synchronous=off')
-        self.conn.create_function('UNIX_TIMESTAMP', 0, get_unix_timestamp)
-        self.conn.create_aggregate('GROUP_CONCAT', 1, GroupConcatClass)
-
     def _handle_database_corruption(self, err):
         self.logger.error(
             'Database error during critical operation: {} - Database will be rebuilt from scratch.', err)
